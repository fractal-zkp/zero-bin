//! Global prover state management and utilities.
//!
//! This module provides the following:
//! - [`Circuit`] and [`CircuitConfig`] which can be used to dynamically
//!   construct [`evm_arithmetization::fixed_recursive_verifier::AllRecursiveCircuits`]
//!   from the specified circuit sizes.
//! - Command line arguments for constructing a [`CircuitConfig`].
//!     - Provides default values for the circuit sizes.
//!     - Allows the circuit sizes to be specified via environment variables.
//! - Persistence utilities for saving and loading
//!   [`evm_arithmetization::fixed_recursive_verifier::AllRecursiveCircuits`].
//! - Global prover state management via the [`P_STATE`] static and the
//!   [`set_prover_state_from_config`] function.
use std::{fmt::Display, sync::OnceLock};

use clap::ValueEnum;
use evm_arithmetization::{
<<<<<<< HEAD
    cpu::kernel::aggregator::KERNEL, proof::AllProof, prover::prove, AllStark, GenerationInputs,
    StarkConfig,
=======
    proof::AllProof, prover::prove, AllStark, GenerationInputs, StarkConfig,
>>>>>>> d913fad4
};
use plonky2::{
    field::goldilocks_field::GoldilocksField, plonk::config::PoseidonGoldilocksConfig,
    util::timing::TimingTree,
};
use proof_gen::{proof_types::GeneratedTxnProof, prover_state::ProverState, VerifierState};
use tracing::info;

use self::circuit::{CircuitConfig, NUM_TABLES};
use crate::prover_state::persistence::{
    BaseProverResource, DiskResource, MonolithicProverResource, RecursiveCircuitResource,
    VerifierResource,
};

pub mod circuit;
pub mod cli;
pub mod persistence;

pub(crate) type Config = PoseidonGoldilocksConfig;
pub(crate) type Field = GoldilocksField;
pub(crate) const SIZE: usize = 2;

pub(crate) type RecursiveCircuitsForTableSize =
    evm_arithmetization::fixed_recursive_verifier::RecursiveCircuitsForTableSize<
        Field,
        Config,
        SIZE,
    >;

/// The global prover state.
///
/// It is specified as a `OnceLock` for the following reasons:
/// - It is initialized once at start-up and never changed.
/// - It is accessible from multiple threads (particularly important when
///   running the leader in in-memory mode).
/// - This scheme works for both a cluster and a single machine. In particular,
///   whether imported from a worker node or a thread in the leader node
///   (in-memory mode), the prover state is initialized only once.
static P_STATE: OnceLock<ProverState> = OnceLock::new();

/// The global prover state manager.
///
/// Unlike the prover state, the prover state manager houses configuration and
/// persistence information. This allows it to differentiate between the
/// different transaction proof generation strategies. As such, it is generally
/// only necessary when generating transaction proofs.
///
/// It's specified as a `OnceLock` for the same reasons as the prover state.
static MANAGER: OnceLock<ProverStateManager> = OnceLock::new();

pub fn p_state() -> &'static ProverState {
    P_STATE.get().expect("Prover state is not initialized")
}

pub fn p_manager() -> &'static ProverStateManager {
    MANAGER
        .get()
        .expect("Prover state manager is not initialized")
}

/// Specifies how to load the table circuits.
#[derive(Debug, Clone, Copy, Default, ValueEnum)]
pub enum TableLoadStrategy {
    #[default]
    /// Load the circuit tables as needed for shrinking STARK proofs.
    ///
    /// - Generate a STARK proof.
    /// - Compute the degree bits.
    /// - Load the necessary table circuits.
    OnDemand,
    /// Load all the table circuits into a monolithic bundle.
    Monolithic,
}

impl Display for TableLoadStrategy {
    fn fmt(&self, f: &mut std::fmt::Formatter<'_>) -> std::fmt::Result {
        match self {
            TableLoadStrategy::OnDemand => write!(f, "on-demand"),
            TableLoadStrategy::Monolithic => write!(f, "monolithic"),
        }
    }
}

/// Specifies whether to persist the processed circuits.
#[derive(Debug, Clone, Copy)]
pub enum CircuitPersistence {
    /// Do not persist the processed circuits.
    None,
    /// Persist the processed circuits to disk.
    Disk(TableLoadStrategy),
}

impl Default for CircuitPersistence {
    fn default() -> Self {
        CircuitPersistence::Disk(TableLoadStrategy::default())
    }
}

/// Product of [`CircuitConfig`] and [`CircuitPersistence`].
///
/// Provides helper utilities for interacting with the prover state in
/// accordance with the specified configuration and persistence strategy.
#[derive(Default, Debug, Clone)]
pub struct ProverStateManager {
    pub circuit_config: CircuitConfig,
    pub persistence: CircuitPersistence,
}

impl ProverStateManager {
    pub fn with_load_strategy(self, load_strategy: TableLoadStrategy) -> Self {
        match self.persistence {
            CircuitPersistence::None => self,
            CircuitPersistence::Disk(_) => Self {
                circuit_config: self.circuit_config,
                persistence: CircuitPersistence::Disk(load_strategy),
            },
        }
    }

    /// Load the table circuits necessary to shrink the STARK proof.
    ///
    /// [`AllProof`] provides the necessary degree bits for each circuit via the
    /// [`AllProof::degree_bits`] method.
    /// Using this information, for each circuit, a tuple is returned,
    /// containing:
    /// 1. The loaded table circuit at the specified size.
    /// 2. An offset indicating the position of the specified size within the
    ///    configured range used when pre-generating the circuits.
    fn load_table_circuits(
        &self,
        config: &StarkConfig,
        all_proof: &AllProof<Field, Config, SIZE>,
    ) -> anyhow::Result<[(RecursiveCircuitsForTableSize, u8); NUM_TABLES]> {
        let degrees = all_proof.degree_bits(config);

        /// Given a recursive circuit index (e.g., Arithmetic / 0), return a
        /// tuple containing the loaded table at the specified size and
        /// its offset relative to the configured range used to pre-process the
        /// circuits.
        macro_rules! circuit {
            ($circuit_index:expr) => {
                (
                    RecursiveCircuitResource::get(&(
                        $circuit_index.into(),
                        degrees[$circuit_index],
                    ))
                    .map_err(|e| {
                        let circuit: $crate::prover_state::circuit::Circuit = $circuit_index.into();
                        let size = degrees[$circuit_index];
                        anyhow::Error::from(e).context(format!(
                            "Attempting to load circuit: {circuit:?} at size: {size}"
                        ))
                    })?,
                    (degrees[$circuit_index] - self.circuit_config[$circuit_index].start) as u8,
                )
            };
        }

        Ok([
            circuit!(0),
            circuit!(1),
            circuit!(2),
            circuit!(3),
            circuit!(4),
            circuit!(5),
            circuit!(6),
        ])
    }

    /// Generate a transaction proof using the specified input, loading the
    /// circuit tables as needed to shrink the individual STARK proofs, and
    /// finally aggregating them to a final transaction proof.
    fn txn_proof_on_demand(&self, input: GenerationInputs) -> anyhow::Result<GeneratedTxnProof> {
        let config = StarkConfig::standard_fast_config();
        let all_stark = AllStark::default();
        let all_proof = prove(&all_stark, &config, input, &mut TimingTree::default(), None)?;

        let table_circuits = self.load_table_circuits(&config, &all_proof)?;

        let (intern, p_vals) =
            p_state()
                .state
                .prove_root_after_initial_stark(all_proof, &table_circuits, None)?;

        Ok(GeneratedTxnProof { intern, p_vals })
    }

    /// Generate a transaction proof using the specified input on the monolithic
    /// circuit.
    fn txn_proof_monolithic(&self, input: GenerationInputs) -> anyhow::Result<GeneratedTxnProof> {
        let (intern, p_vals) = p_state().state.prove_root(
            &AllStark::default(),
            &StarkConfig::standard_fast_config(),
            input,
            &mut TimingTree::default(),
            None,
        )?;

        Ok(GeneratedTxnProof { p_vals, intern })
    }

    /// Generate a transaction proof using the specified input.
    ///
    /// The specific implementation depends on the persistence strategy.
    /// - If the persistence strategy is [`CircuitPersistence::None`] or
    ///   [`CircuitPersistence::Disk`] with [`TableLoadStrategy::Monolithic`],
    ///   the monolithic circuit is used.
    /// - If the persistence strategy is [`CircuitPersistence::Disk`] with
    ///   [`TableLoadStrategy::OnDemand`], the table circuits are loaded as
    ///   needed.
    pub fn generate_txn_proof(&self, input: GenerationInputs) -> anyhow::Result<GeneratedTxnProof> {
        match self.persistence {
            CircuitPersistence::None | CircuitPersistence::Disk(TableLoadStrategy::Monolithic) => {
                info!("using monolithic circuit {:?}", self);
                self.txn_proof_monolithic(input)
            }
            CircuitPersistence::Disk(TableLoadStrategy::OnDemand) => {
                info!("using on demand circuit {:?}", self);
                self.txn_proof_on_demand(input)
            }
        }
    }

    /// Initialize global prover state from the configuration.
    pub fn initialize(&self) -> anyhow::Result<()> {
        info!("initializing prover state...");

        let state = match self.persistence {
            CircuitPersistence::None => {
                info!("generating circuits...");
                ProverState {
                    state: self.circuit_config.as_all_recursive_circuits(),
                }
            }
            CircuitPersistence::Disk(strategy) => {
                info!("attempting to load preprocessed circuits from disk...");

                let disk_state = match strategy {
                    TableLoadStrategy::OnDemand => BaseProverResource::get(&self.circuit_config),
                    TableLoadStrategy::Monolithic => {
                        MonolithicProverResource::get(&self.circuit_config)
                    }
                };

                match disk_state {
                    Ok(circuits) => {
                        info!("successfully loaded preprocessed circuits from disk");
                        ProverState { state: circuits }
                    }
                    Err(_) => {
                        info!("failed to load preprocessed circuits from disk. generating circuits...");
                        let all_recursive_circuits =
                            self.circuit_config.as_all_recursive_circuits();
                        info!("saving preprocessed circuits to disk");
                        persistence::persist_all_to_disk(
                            &all_recursive_circuits,
                            &self.circuit_config,
                        )?;
                        ProverState {
                            state: all_recursive_circuits,
                        }
                    }
                }
            }
        };

        P_STATE.set(state).map_err(|_| {
            anyhow::Error::msg(
                "prover state already set. check the program logic to ensure it is only set once",
            )
            .context("setting prover state")
        })?;

        MANAGER.set(self.clone()).map_err(|_| {
            anyhow::Error::msg(
                "prover state manager already set. check the program logic to ensure it is only set once",
            )
            .context("setting prover state manager")
        })?;

        Ok(())
    }

    /// Loads a verifier state from disk or generate it.
    pub fn verifier(&self) -> anyhow::Result<VerifierState> {
        info!("initializing verifier state...");
        match self.persistence {
            CircuitPersistence::None => {
                info!("generating circuit...");
                let prover_state = self.circuit_config.as_all_recursive_circuits();
                Ok(VerifierState {
                    state: prover_state.final_verifier_data(),
                })
            }
            CircuitPersistence::Disk(_) => {
                info!("attempting to load preprocessed verifier circuit from disk...");
                let disk_state = VerifierResource::get(&self.circuit_config);

                match disk_state {
                    Ok(state) => {
                        info!("successfully loaded preprocessed verifier circuit from disk");
                        Ok(VerifierState { state })
                    }
                    Err(_) => {
                        info!("failed to load preprocessed verifier circuit from disk. generating it...");
                        let prover_state = self.circuit_config.as_all_recursive_circuits();

                        info!("saving preprocessed verifier circuit to disk");
                        let state = prover_state.final_verifier_data();
                        VerifierResource::put(&self.circuit_config, &state)?;

                        Ok(VerifierState { state })
                    }
                }
            }
        }
    }
}<|MERGE_RESOLUTION|>--- conflicted
+++ resolved
@@ -15,12 +15,7 @@
 
 use clap::ValueEnum;
 use evm_arithmetization::{
-<<<<<<< HEAD
-    cpu::kernel::aggregator::KERNEL, proof::AllProof, prover::prove, AllStark, GenerationInputs,
-    StarkConfig,
-=======
     proof::AllProof, prover::prove, AllStark, GenerationInputs, StarkConfig,
->>>>>>> d913fad4
 };
 use plonky2::{
     field::goldilocks_field::GoldilocksField, plonk::config::PoseidonGoldilocksConfig,
