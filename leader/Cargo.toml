--- conflicted
+++ resolved
@@ -21,12 +21,8 @@
 serde_json = { workspace = true }
 serde_path_to_error = { workspace = true }
 ethereum-types = { workspace = true }
-<<<<<<< HEAD
-axum = "0.7.5"
-=======
 axum = "0.7.4"
 toml = "0.8.12"
->>>>>>> d913fad4
 
 # Local dependencies
 ops = { path = "../ops" }
